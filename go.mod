module terraform-provider-temporal

<<<<<<< HEAD
go 1.22.0

toolchain go1.23.4
=======
go 1.21
toolchain go1.22.10
>>>>>>> 48142df8

require (
	github.com/hashicorp/terraform-plugin-docs v0.20.1
	github.com/hashicorp/terraform-plugin-framework v1.13.0
	github.com/hashicorp/terraform-plugin-framework-validators v0.16.0
	github.com/hashicorp/terraform-plugin-go v0.25.0
	github.com/hashicorp/terraform-plugin-log v0.9.0
	github.com/hashicorp/terraform-plugin-testing v1.11.0
	go.temporal.io/api v1.43.0
	golang.org/x/oauth2 v0.24.0
	google.golang.org/grpc v1.69.2
	google.golang.org/protobuf v1.36.1
)

require (
	github.com/BurntSushi/toml v1.2.1 // indirect
	github.com/Kunde21/markdownfmt/v3 v3.1.0 // indirect
	github.com/Masterminds/goutils v1.1.1 // indirect
	github.com/Masterminds/semver/v3 v3.2.0 // indirect
	github.com/Masterminds/sprig/v3 v3.2.3 // indirect
	github.com/ProtonMail/go-crypto v1.1.0-alpha.2 // indirect
	github.com/agext/levenshtein v1.2.2 // indirect
	github.com/apparentlymart/go-textseg/v15 v15.0.0 // indirect
	github.com/armon/go-radix v1.0.0 // indirect
	github.com/bgentry/speakeasy v0.1.0 // indirect
	github.com/bmatcuk/doublestar/v4 v4.7.1 // indirect
	github.com/cloudflare/circl v1.3.7 // indirect
	github.com/fatih/color v1.16.0 // indirect
	github.com/golang/protobuf v1.5.4 // indirect
	github.com/google/go-cmp v0.6.0 // indirect
	github.com/google/uuid v1.6.0 // indirect
	github.com/grpc-ecosystem/grpc-gateway/v2 v2.22.0 // indirect
	github.com/hashicorp/cli v1.1.6 // indirect
	github.com/hashicorp/errwrap v1.1.0 // indirect
	github.com/hashicorp/go-checkpoint v0.5.0 // indirect
	github.com/hashicorp/go-cleanhttp v0.5.2 // indirect
	github.com/hashicorp/go-cty v1.4.1-0.20200414143053-d3edf31b6320 // indirect
	github.com/hashicorp/go-hclog v1.6.3 // indirect
	github.com/hashicorp/go-multierror v1.1.1 // indirect
	github.com/hashicorp/go-plugin v1.6.2 // indirect
	github.com/hashicorp/go-retryablehttp v0.7.7 // indirect
	github.com/hashicorp/go-uuid v1.0.3 // indirect
	github.com/hashicorp/go-version v1.7.0 // indirect
	github.com/hashicorp/hc-install v0.9.0 // indirect
	github.com/hashicorp/hcl/v2 v2.23.0 // indirect
	github.com/hashicorp/logutils v1.0.0 // indirect
	github.com/hashicorp/terraform-exec v0.21.0 // indirect
	github.com/hashicorp/terraform-json v0.23.0 // indirect
	github.com/hashicorp/terraform-plugin-sdk/v2 v2.35.0 // indirect
	github.com/hashicorp/terraform-registry-address v0.2.3 // indirect
	github.com/hashicorp/terraform-svchost v0.1.1 // indirect
	github.com/hashicorp/yamux v0.1.1 // indirect
	github.com/huandu/xstrings v1.3.3 // indirect
	github.com/imdario/mergo v0.3.15 // indirect
	github.com/mattn/go-colorable v0.1.13 // indirect
	github.com/mattn/go-isatty v0.0.20 // indirect
	github.com/mattn/go-runewidth v0.0.9 // indirect
	github.com/mitchellh/copystructure v1.2.0 // indirect
	github.com/mitchellh/go-testing-interface v1.14.1 // indirect
	github.com/mitchellh/go-wordwrap v1.0.0 // indirect
	github.com/mitchellh/mapstructure v1.5.0 // indirect
	github.com/mitchellh/reflectwalk v1.0.2 // indirect
	github.com/oklog/run v1.0.0 // indirect
	github.com/posener/complete v1.2.3 // indirect
	github.com/shopspring/decimal v1.3.1 // indirect
	github.com/spf13/cast v1.5.0 // indirect
	github.com/vmihailenco/msgpack v4.0.4+incompatible // indirect
	github.com/vmihailenco/msgpack/v5 v5.4.1 // indirect
	github.com/vmihailenco/tagparser/v2 v2.0.0 // indirect
	github.com/yuin/goldmark v1.7.7 // indirect
	github.com/yuin/goldmark-meta v1.1.0 // indirect
	github.com/zclconf/go-cty v1.15.0 // indirect
	go.abhg.dev/goldmark/frontmatter v0.2.0 // indirect
	golang.org/x/crypto v0.29.0 // indirect
	golang.org/x/exp v0.0.0-20240103183307-be819d1f06fc // indirect
	golang.org/x/mod v0.21.0 // indirect
	golang.org/x/net v0.30.0 // indirect
	golang.org/x/sync v0.9.0 // indirect
	golang.org/x/sys v0.27.0 // indirect
	golang.org/x/text v0.20.0 // indirect
	golang.org/x/tools v0.22.0 // indirect
	google.golang.org/appengine v1.6.8 // indirect
	google.golang.org/genproto/googleapis/api v0.0.0-20241015192408-796eee8c2d53 // indirect
	google.golang.org/genproto/googleapis/rpc v0.0.0-20241015192408-796eee8c2d53 // indirect
	gopkg.in/yaml.v2 v2.4.0 // indirect
	gopkg.in/yaml.v3 v3.0.1 // indirect
)<|MERGE_RESOLUTION|>--- conflicted
+++ resolved
@@ -1,13 +1,9 @@
 module terraform-provider-temporal
 
-<<<<<<< HEAD
 go 1.22.0
 
 toolchain go1.23.4
-=======
-go 1.21
-toolchain go1.22.10
->>>>>>> 48142df8
+
 
 require (
 	github.com/hashicorp/terraform-plugin-docs v0.20.1
